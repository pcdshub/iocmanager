"""
The main_window module impelements the main window of the iocmanager GUI.

It will be launched via the cli parser in gui.py.
"""

import getpass
import io
import logging
import threading
import traceback
from functools import partial

import pydm.config
import pydm.data_plugins
from qtpy.QtCore import (
    QItemSelection,
    QItemSelectionModel,
    QPoint,
    QSortFilterProxyModel,
    Qt,
)
from qtpy.QtGui import QCloseEvent
from qtpy.QtWidgets import (
    QAbstractItemView,
    QMainWindow,
    QMenu,
    QMessageBox,
    QWidget,
)

from .commit import commit_config
from .config import check_auth, read_config, write_config
from .dialog_apply_verify import verify_dialog
from .dialog_commit import CommitDialog, CommitOption
from .dialog_find_pv import FindPVDialog
from .env_paths import env_paths
from .hioc_tools import reboot_hioc
from .imgr import ensure_auth, reboot_cmd
from .ioc_info import get_base_name
from .procserv_tools import apply_config
from .server_tools import netconfig, reboot_server
from .table_delegate import IOCTableDelegate
from .table_model import IOCModelIdentifier, IOCTableModel
from .terminal import run_in_floating_terminal
from .ui_ioc import Ui_MainWindow
from .version import version as version_str

logger = logging.getLogger(__name__)


class IOCMainWindow(QMainWindow):
    """
    The main window of the iocmanager gui.

    This contains a view of the table model and has utilities
    for e.g. saving and comitting configs.

    It loads from the pyuic-compiled ui/ioc.ui file.
    """

    def __init__(self, hutch: str, verbose: int = 0):
        super().__init__()
        self.ui = Ui_MainWindow()
        self.ui.setupUi(self)

        # Not sure how to do this in designer, so we put it randomly and move it now.
        self.ui.statusbar.addWidget(self.ui.userLabel)
        user = getpass.getuser()
        if check_auth(user=user, hutch=hutch):
            self.ui.userLabel.setText(f"User: {user}  (Full Auth)")
        else:
            self.ui.userLabel.setText(f"User: {user}  (Limited Auth)")

        # Init args
        self.hutch = hutch
        self.verbose = verbose

        # Data interfaces
        config = read_config(hutch)
        self.model = IOCTableModel(config=config, hutch=hutch, parent=self)
        self.sort_model = QSortFilterProxyModel()
        self.sort_model.setSourceModel(self.model)
        self.delegate = IOCTableDelegate(
            hutch=hutch,
            model=self.model,
            proxy_model=self.sort_model,
            parent=self,
        )

        # User state
        self.current_ioc = ""

        # Set up all the qt objects we'll need
        # Helpful title: which hutch and iocmanager version we're using
        self.setWindowTitle(f"{hutch.upper()} iocmanager {version_str}")
        # Re-usable dialogs
        self.commit_dialog = CommitDialog(hutch=hutch, parent=self)
        self.find_pv_dialog = FindPVDialog(
            model=self.model,
            parent=self,
        )
        self.find_pv_dialog.request_scroll.connect(self.scroll_to_ioc)
        # Configuration menu
        self.ui.actionApply.triggered.connect(self.action_write_and_apply_config)
        self.ui.actionSave.triggered.connect(self.action_write_config)
        self.ui.actionRevert.triggered.connect(self.action_revert_all)
        # IOC Control menu
        self.ui.actionReboot.triggered.connect(self.action_soft_reboot)
        self.ui.actionHard_Reboot.triggered.connect(self.action_hard_reboot)
        self.ui.actionReboot_Server.triggered.connect(self.action_server_reboot)
        self.ui.actionLog.triggered.connect(self.action_view_log)
        self.ui.actionConsole.triggered.connect(self.action_show_console)
        # Utilities menu
        self.ui.actionHelp.triggered.connect(self.action_help)
        self.ui.actionRemember.triggered.connect(self.action_remember_versions)
        self.ui.actionQuit.triggered.connect(self.action_quit)
        # At the very bottom of the window
        self.ui.findpv.returnPressed.connect(self.on_find_pv)
        # Set up the table view properly
        self.ui.tableView.setModel(self.sort_model)
        self.ui.tableView.setItemDelegate(self.delegate)
        self.ui.tableView.verticalHeader().setVisible(False)
        self.ui.tableView.horizontalHeader().setStretchLastSection(True)
        self.ui.tableView.resizeColumnsToContents()
        self.ui.tableView.setSortingEnabled(True)
        self.ui.tableView.sortByColumn(0, Qt.AscendingOrder)
        self.ui.tableView.setContextMenuPolicy(Qt.CustomContextMenu)
        self.ui.tableView.setSelectionMode(QAbstractItemView.SingleSelection)
        self.ui.tableView.selectionModel().selectionChanged.connect(
            self.on_table_select
        )
        self.ui.tableView.customContextMenuRequested.connect(self.show_context_menu)

        # Ready to go! Start checking ioc status!
        self.model.start_poll_thread()

        # Performance quibbles
        # Doing this in a thread saves a startup second
        self.pydm_ready = threading.Event()
        self.pydm_prep_thread = threading.Thread(target=self.prepare_pydm, daemon=True)
        self.pydm_prep_thread.start()
        # Pre-loading the netconfig info makes the table snappier
        self.netconfig_cache = {}
        self.netconfig_prep_thread = threading.Thread(
            target=self.prepare_netconfig, daemon=True
        )
        self.netconfig_prep_thread.start()

    def prepare_pydm(self):
        """
        Skip some pydm startup we don't care for, do the rest early and in a thread.

        Saves 3-7s to do this at all (takes about 1s no matter what)
        The final 1s is sort of saved by doing it in a thread because it can
        start while the user is thinking about what to do without slowing down
        the ui load.
        """
        # Don't load typhos, etc. plugins, wastes time
        pydm.config.ENTRYPOINT_DATA_PLUGIN += "_disable"
        # Force early load of the plugins
        pydm.data_plugins.initialize_plugins_if_needed()
        self.pydm_ready.set()

    def prepare_netconfig(self):
        """
        Load netconfig info in the background to make the table feel snappier
        """
        for host in self.model.config.hosts:
            self._get_netconfig(host)

    def _get_netconfig(self, host: str) -> dict[str, str]:
        """
        Return the cached netconfig information if available, otherwise get it.
        """
        if host not in self.netconfig_cache:
            try:
                self.netconfig_cache[host] = netconfig(host=host)
            except Exception:
                self.netconfig_cache[host] = {}
        return self.netconfig_cache[host]

    def closeEvent(self, a0: QCloseEvent):
        """
        Override base closeEvent to also stop polling.

        This avoids shutdown exceptions.
        The strange signature makes pylance happy because it matches the base class 1:1.
        """
        self.model.stop_poll_thread()
        self.model.poll_thread.join(timeout=1.0)
        return super().closeEvent(a0)

    def action_write_and_apply_config(
        self, checked: bool, ioc: IOCModelIdentifier | None = None
    ):
        """
        Action when the user clicks "Apply".

        Runs through the same steps as action_write_config,
        and then starts, stops, restarts IOCs as needed to make the new
        configuration reality.

        This may also be called from the context menu "Apply Configuration"
        action, which will pass an ioc to use (so we only apply to one ioc).
        Note that this will still save all pending edits.

        There is a dummy unused "checked" parameter because QAction provides it.
        """
        if ioc is None:
            ioc_name = None
        else:
            ioc_name = self.model.get_ioc_name(ioc=ioc)
        try:
            if not self.action_write_config():
                return
            apply_config(
                cfg=self.hutch, verify=partial(verify_dialog, parent=self), ioc=ioc_name
            )
        except Exception as exc:
            raise_to_operator(exc, self)

    def action_write_config(self) -> bool:
        """
        Action when the user clicks "Save".

        Checks auth, then prompts the user with a save/commit dialog.

        Returns True if the save was successfull and False otherwise, e.g.
        if the user cancelled the save or if something went wrong.

        Note that this will still return True if the commit failed.
        """
        did_write = False
        did_commit = False
        comment = ""
        try:
            ensure_auth(hutch=self.hutch, ioc_name="", special_ok=False)
            self.commit_dialog.reset()
            while not comment:
                self.commit_dialog.exec_()
                match self.commit_dialog.result():
                    case CommitOption.SAVE_AND_COMMIT:
                        comment = self.commit_dialog.get_comment()
                    case CommitOption.SAVE_ONLY:
                        break
                    case CommitOption.CANCEL:
                        return False
                    case other:
                        raise RuntimeError(f"Invalid commit option {other}")
                if not comment:
                    QMessageBox.critical(
                        self,
                        "Error",
                        "Must have a comment to commit",
                        QMessageBox.Ok,
                        QMessageBox.Ok,
                    )
            write_config(cfgname=self.hutch, config=self.model.get_next_config())
            did_write = True
            self.model.reset_edits()
            if comment:
                commit_config(
                    hutch=self.hutch,
                    comment=comment,
                    show_output=bool(self.verbose),
                    ssh_verbose=max(0, self.verbose - 1),
                )
                did_commit = True
        except Exception as exc:
<<<<<<< HEAD
            # TODO update the config warning from the other PR to have
            # the warning icon
            raise_to_operator(exc, self)
            return False
=======
            if did_write and comment and not did_commit:
                # We know what went wrong
                raise_to_operator(
                    RuntimeError(
                        "Write succeeded, but commit failed.\n"
                        "Please check that you are able to ssh to "
                        f"{self.model.config.commithost} without a password!\n"
                        "This may require you to kinit and/or aklog for kerberos auth "
                        "or source ssh-agent-helper for key-based auth. Continuing..."
                    )
                )
            else:
                # Generic issue
                raise_to_operator(exc)
        return did_write
>>>>>>> bb920a7e

    def action_revert_all(self):
        """
        Action when the user clicks "Revert".

        Unconditionally discards all pending edits.
        """
        self.model.reset_edits()

    def action_soft_reboot(self):
        """
        Action when the user clicks "Soft IOC Reboot".

        This reboots the IOC via using the SYSRESET PV.
        """
        self._ioc_process_reboot(reboot_mode="soft")

    def action_hard_reboot(self):
        """
        Action when the user clicks "Hard IOC Reboot".

        This reboots the IOC via procServ telnet controls.
        """
        self._ioc_process_reboot(reboot_mode="hard")

    def _ioc_process_reboot(self, reboot_mode: str):
        """
        Shared functionality between soft and hard reboot actions.

        Imports the implementation from imgr.
        """
        if not self._check_selected():
            return
        try:
            reboot_cmd(
                config=self.model.get_next_config(),
                ioc_name=self.current_ioc,
                reboot_mode=reboot_mode,
            )
        except Exception as exc:
            raise_to_operator(exc, self)

    def _check_selected(self) -> bool:
        """
        Shared check and message box when no IOC has been selected yet.

        Some actions need a specific IOC to be selected in order to run.

        Shows a warning and returns False if no IOC is selected.
        """
        if not self.current_ioc:
            QMessageBox.warning(
                self,
                "Error",
                "No IOC selected.",
                QMessageBox.Ok,
                QMessageBox.Ok,
            )
            return False
        return True

    def action_server_reboot(self):
        """
        Action when the user clicks "Reboot Server".

        For SIOCs, this uses ipmi to turn power off, then back on again.
        For HIOCs, this finds a PDU in netconfig to turn off and back on.
        This action requires full authorization and confirmation.
        """
        if not self._check_selected():
            return
        try:
            ensure_auth(hutch=self.hutch, ioc_name="", special_ok=False)
            # Need to figure out which IOCs are on this host
            config = self.model.get_next_config()
            this_proc = config.procs[self.current_ioc]
            if this_proc.hard:
                self._hioc_server_reboot(host=this_proc.host)
            else:
                all_names = []
                for ioc_name, ioc_proc in config.procs.items():
                    if ioc_proc.host == this_proc.host and not ioc_proc.disable:
                        all_names.append(ioc_name)
                self._sioc_server_reboot(host=this_proc.host, ioc_names=all_names)
        except Exception as exc:
            raise_to_operator(exc, self)

    def _hioc_server_reboot(self, host: str):
        """
        Subfunction of action_server_reboot to reboot a hard ioc.

        This includes a special confirm dialog for the hard ioc.
        """
        user_choice = QMessageBox.question(
            self,
            f"Reboot Hard IOC {host}",
            f"Confirm: reboot hard IOC {host}?",
            QMessageBox.Cancel | QMessageBox.Ok,
            QMessageBox.Cancel,
        )
        if user_choice != QMessageBox.Ok:
            return
        reboot_hioc(host=host)

    def _sioc_server_reboot(self, host: str, ioc_names: list[str]):
        """
        Subfunction of action_server_reboot to reboot a soft ioc.

        This includes a special confirm dialog for the soft ioc.
        """
        msg = f"Confirm: reboot ioc server {host}?"
        if ioc_names:
            msg += f"\nRebooting {host} will temporarily stop the following IOCs:"
            for name in ioc_names:
                ioc_proc = self.model.get_next_config().procs[name]
                if ioc_proc.alias:
                    msg += f"\n- {ioc_proc.alias} ({name})"
                else:
                    msg += f"\n- {name}"
        else:
            msg += f" There are no IOCs running on {host}."
        user_choice = QMessageBox.question(
            self,
            f"Reboot IOC Server {host}",
            msg,
            QMessageBox.Cancel | QMessageBox.Ok,
            QMessageBox.Cancel,
        )
        if user_choice != QMessageBox.Ok:
            return
        if not reboot_server(host=host):
            QMessageBox.critical(
                self,
                "Error",
                f"Failed to reboot host {host}!",
                QMessageBox.Ok,
                QMessageBox.Ok,
            )

    def action_view_log(self):
        """
        Action when the user clicks "Show Log".

        This opens a floating terminal that tails the IOC's logfile.
        """
        if not self._check_selected():
            return
        try:
            run_in_floating_terminal(
                title=f"{self.current_ioc} logfile",
                cmd=f"tail -1000lf {env_paths.LOGBASE % self.current_ioc}",
            )
        except Exception as exc:
            raise_to_operator(exc, self)

    def action_show_console(self):
        """
        Action when the user clicks "Show Console".

        This opens a floating terminal that telnets to the IOC's host and port.
        """
        if not self._check_selected():
            return
        try:
            ioc_proc = self.model.get_ioc_proc(ioc=self.current_ioc)
            run_in_floating_terminal(
                title=f"{self.current_ioc} telnet session",
                cmd=f"telnet {ioc_proc.host} {ioc_proc.port}",
            )
        except Exception as exc:
            raise_to_operator(exc, self)

    def action_help(self):
        """
        Action when the user clicks "Help".

        This opens a small dialog with a link to the confluence page.
        """
        QMessageBox.information(
            self,
            "IOC Manager Help",
            (
                "Documentation for the iocmanager can be found on confluence:\n"
                "https://confluence.slac.stanford.edu/x/WYCPCg"
            ),
            QMessageBox.Ok,
            QMessageBox.Ok,
        )

    def action_remember_versions(self):
        """
        Action when the user clicks "Remember Versions"

        For every IOC in the configuration, add the current version to the history.
        """
        try:
            self.model.save_all_versions()
        except Exception as exc:
            raise_to_operator(exc, self)

    def action_quit(self):
        """
        Action when the user clicks "Quit"
        """
        self.close()

    def on_find_pv(self):
        """
        Callback when the user types a regex into the "Find PV" field and presses enter.

        This searches through all IOCs in the config for PV names that match the regex.
        """
        try:
            self.find_pv_dialog.find_pv_and_exec(self.ui.findpv.text())
        except Exception as exc:
            raise_to_operator(exc, self)

    def on_table_select(self, selected: QItemSelection, deselected: QItemSelection):
        """
        Callback when the user selects any cell in the grid.

        We need to update the widget displays and instance variables to reflect which
        IOC we've selected.

        Note: these indices are in the context of the proxy model,
        so we want to convert them to the base model indices to use the
        dataclass getters.
        """
        try:
            try:
                proxy_index = selected.indexes()[0]
            except IndexError:
                # Nothing selected
                return
            source_index = self.sort_model.mapToSource(proxy_index)
            ioc_proc = self.model.get_ioc_proc(ioc=source_index)
            ioc_name = ioc_proc.name
            host = ioc_proc.host
            if ioc_name == self.current_ioc:
                return
            self.current_ioc = ioc_name
            self.ui.iocname.setText(ioc_name)
            try:
                base = get_base_name(ioc=ioc_name)
            except Exception:
                self.ui.heartbeat.set_channel("")
                self.ui.tod.set_channel("")
                self.ui.boottime.set_channel("")
                self.ui.heartbeat.setText("")
                self.ui.tod.setText("")
                self.ui.boottime.setText("")
            else:
                self.ui.heartbeat.setText("")
                self.ui.tod.setText("")
                self.ui.boottime.setText("")
                self.pydm_ready.wait(timeout=1.0)
                self.ui.heartbeat.set_channel(f"ca://{base}:HEARTBEAT")
                self.ui.tod.set_channel(f"ca://{base}:TOD")
                self.ui.boottime.set_channel(f"ca://{base}:STARTTOD")
            try:
                host_info = self._get_netconfig(host)
            except Exception:
                host_info = {}
            try:
                self.ui.location.setText(host_info["location"])
            except KeyError:
                self.ui.location.setText("")
            try:
                self.ui.description.setText(host_info["description"])
            except KeyError:
                self.ui.description.setText("")
        except Exception as exc:
            raise_to_operator(exc, self)

    def show_context_menu(self, pos: QPoint):
        """
        When the user right-clicks the table, generate a proper menu.

        This has the following features:
        - Add New IOC
          - Opens a dialog to add a new IOC to the config
        - Delete IOC
          - Schedule this right-clicked row for deletion
          - Only appears if we right-clicked on a row
        - Add Running to Config
          - Add this untracked row to the config
          - Only appears if we right-clicked on a row
          - Only appears if the row isn't in the config (but is live)
          - Invalid for HIOCs
        - Set from Running
          - Update the config to have the parameters of the running IOC
          - Only appears if we right-clicked on a row
          - Only appears if the row's live status doesn't match the config
          - Invalid for HIOCs
        - Apply Configuration
          - Save the config with all of our pending changes
          - Apply the config to reality for the right-clicked IOC
          - Only appears if we right-clicked a row with changes to apply
          - Invalid for HIOCs
        - Remember Version
          - Add the IOC's current version to the history, if not present
          - Only appears if we right-clicked on a row
          - Invalid for HIOCs
        - Revert IOC
          - Undo all pending changes for an IOC row
          - Only appears if we right-clicked on a row with pending changes
        - Edit Details
          - Opens up a dialog for editing some of the items not in the table.
          - Only appears if we right-clicked on a row

        Note: these indices are in the context of the proxy model,
        so we want to convert them to the base model indices to use the
        dataclass getters.
        """
        proxy_index = self.ui.tableView.indexAt(pos)
        source_index = self.sort_model.mapToSource(proxy_index)
        menu = QMenu()
        add_ioc = menu.addAction("Add New IOC")
        add_ioc.triggered.connect(self.action_add_ioc)
        if source_index.row() != -1:
            ioc_proc = self.model.get_ioc_proc(ioc=source_index)
            del_ioc = menu.addAction("Delete IOC")
            del_ioc.triggered.connect(partial(self.model.delete_ioc, ioc=ioc_proc))
            if not ioc_proc.hard:
                desync_info = self.model.get_desync_info(ioc=ioc_proc)
                if ioc_proc.name in self.model.live_only_iocs:
                    add_running = menu.addAction("Add Running to Config")
                    add_running.triggered.connect(
                        partial(self.action_add_running, ioc=ioc_proc)
                    )
                elif desync_info.has_diff:
                    set_running = menu.addAction("Set from Running")
                    set_running.triggered.connect(
                        partial(self.action_set_from_running, ioc=ioc_proc)
                    )
                if desync_info.has_diff or self.model.pending_edits(ioc_proc.name):
                    apply_config = menu.addAction("Apply Configuration")
                    apply_config.triggered.connect(
                        partial(self.action_write_and_apply_config, ioc=ioc_proc)
                    )
                rem_ver = menu.addAction("Remember Version")
                rem_ver.triggered.connect(
                    partial(self.action_remember_one_version, ioc=ioc_proc)
                )
            if self.model.pending_edits(ioc=ioc_proc):
                rev_ioc = menu.addAction("Revert IOC")
                rev_ioc.triggered.connect(partial(self.action_revert_one, ioc=ioc_proc))
            edit_detail = menu.addAction("Edit Details")
            edit_detail.triggered.connect(
                partial(self.model.edit_details_dialog, ioc=ioc_proc)
            )
        gpos = self.ui.tableView.viewport().mapToGlobal(pos)
        menu.exec_(gpos)

    def action_add_ioc(self):
        """
        Context menu action when the user clicks "Add IOC".

        This will open a dialog that will prompt the user for all the required
        fields and all of the commonly used normal fields needed for an IOC.
        """
        try:
            ioc_name = self.model.add_ioc_dialog()
        except Exception as exc:
            raise_to_operator(exc, self)
            return
        if ioc_name:
            self.scroll_to_ioc(ioc=ioc_name)

    def action_add_running(self, ioc: IOCModelIdentifier):
        """
        Context menu action when the user clicks "Add Running to Config".

        This takes an IOC that is running without being tracked by IOC manager
        and adds it to IOC manager.
        """
        try:
            self.model.add_ioc(ioc_proc=self.model.get_ioc_proc(ioc=ioc))
        except Exception as exc:
            raise_to_operator(exc, self)

    def action_set_from_running(self, ioc: IOCModelIdentifier):
        """
        Context menu action when the user clicks "Set from Running".

        This will make pending edits to the selected IOC config such that the
        selected IOC config matches the live IOC status.
        """
        try:
            self.model.set_from_running(ioc=ioc)
        except Exception as exc:
            raise_to_operator(exc, self)

    def action_remember_one_version(self, ioc: IOCModelIdentifier):
        """
        Context menu action when the user clicks "Remember Version".

        This will make a pending history edit where the IOC's current version
        will be added to the history.
        """
        try:
            self.model.save_version(ioc=ioc)
        except Exception as exc:
            raise_to_operator(exc, self)

    def action_revert_one(self, ioc: IOCModelIdentifier):
        """
        Context menu action when the user clicks "Revert IOC".

        This will undo all pending edits for the selected IOC, e.g.
        pending deletions, additions, and changes will be removed.
        """
        try:
            self.model.revert_ioc(ioc=ioc)
        except Exception as exc:
            raise_to_operator(exc, self)

    def scroll_to_ioc(self, ioc: IOCModelIdentifier):
        """
        Helper to scroll the view to an IOC.
        """
        try:
            row = self.model.get_ioc_row(ioc=ioc)
            selection_model = self.ui.tableView.selectionModel()
            idx = self.sort_model.mapFromSource(self.model.index(row, 0))
            selection_model.select(idx, QItemSelectionModel.SelectCurrent)
            self.ui.tableView.scrollTo(idx, QAbstractItemView.PositionAtCenter)
        except Exception as exc:
            raise_to_operator(exc, self)


def raise_to_operator(
    exc: Exception, parent: QWidget, critical: bool = True
) -> QMessageBox:
    """
    Utility function to show an Exception to the operator.

    Vendored from pydm and modified:
    - Allow us to pass a parent widget so that the message box
      appears in the bounds of the parent instead of possibly
      elsewhere on the screen.
    - Allow us to differentiate between Critical errors and
      Warning-level errors
    """
    err_msg = QMessageBox(parent)
    err_msg.setText("{}: {}".format(exc.__class__.__name__, exc))
    err_msg.setWindowTitle(type(exc).__name__)
    if critical:
        err_msg.setIcon(QMessageBox.Critical)
    else:
        err_msg.setIcon(QMessageBox.Warning)
    handle = io.StringIO()
    traceback.print_tb(exc.__traceback__, file=handle)
    handle.seek(0)
    err_msg.setDetailedText(handle.read())
    err_msg.exec_()
    return err_msg<|MERGE_RESOLUTION|>--- conflicted
+++ resolved
@@ -268,12 +268,6 @@
                 )
                 did_commit = True
         except Exception as exc:
-<<<<<<< HEAD
-            # TODO update the config warning from the other PR to have
-            # the warning icon
-            raise_to_operator(exc, self)
-            return False
-=======
             if did_write and comment and not did_commit:
                 # We know what went wrong
                 raise_to_operator(
@@ -283,13 +277,13 @@
                         f"{self.model.config.commithost} without a password!\n"
                         "This may require you to kinit and/or aklog for kerberos auth "
                         "or source ssh-agent-helper for key-based auth. Continuing..."
-                    )
+                    ),
+                    critical=False,
                 )
             else:
                 # Generic issue
                 raise_to_operator(exc)
         return did_write
->>>>>>> bb920a7e
 
     def action_revert_all(self):
         """
